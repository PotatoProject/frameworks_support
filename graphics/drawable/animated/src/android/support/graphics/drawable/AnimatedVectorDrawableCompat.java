/*
 * Copyright (C) 2015 The Android Open Source Project
 *
 * Licensed under the Apache License, Version 2.0 (the "License"); you may not use this file except
 * in compliance with the License. You may obtain a copy of the License at
 *
 * http://www.apache.org/licenses/LICENSE-2.0
 *
 * Unless required by applicable law or agreed to in writing, software distributed under the License
 * is distributed on an "AS IS" BASIS, WITHOUT WARRANTIES OR CONDITIONS OF ANY KIND, either express
 * or implied. See the License for the specific language governing permissions and limitations under
 * the License.
 */

package android.support.graphics.drawable;

import android.animation.Animator;
import android.animation.AnimatorListenerAdapter;
import android.animation.AnimatorSet;
import android.animation.ArgbEvaluator;
import android.animation.ObjectAnimator;
import android.annotation.SuppressLint;
import android.content.Context;
import android.content.res.ColorStateList;
import android.content.res.Resources;
import android.content.res.Resources.Theme;
import android.content.res.TypedArray;
import android.graphics.Canvas;
import android.graphics.ColorFilter;
import android.graphics.PorterDuff;
import android.graphics.Rect;
import android.graphics.drawable.Animatable;
import android.graphics.drawable.AnimatedVectorDrawable;
import android.graphics.drawable.Drawable;
import android.os.Build;
import android.support.annotation.DrawableRes;
import android.support.annotation.NonNull;
import android.support.annotation.Nullable;
import android.support.v4.content.res.ResourcesCompat;
import android.support.v4.graphics.drawable.DrawableCompat;
import android.support.v4.util.ArrayMap;
import android.util.AttributeSet;
import android.util.Log;
import android.util.Xml;

import org.xmlpull.v1.XmlPullParser;
import org.xmlpull.v1.XmlPullParserException;

import java.io.IOException;
import java.util.ArrayList;
import java.util.List;

/**
 * For API 24 and above, this class is delegating to the framework's {@link
 * AnimatedVectorDrawable}.
 * For older API version, this class uses {@link android.animation.ObjectAnimator} and
 * {@link android.animation.AnimatorSet} to animate the properties of a
 * {@link VectorDrawableCompat} to create an animated drawable.
 * <p/>
<<<<<<< HEAD
 * AnimatedVectorDrawableCompat are defined in the same XML format as {@link AnimatedVectorDrawable}.
=======
 * AnimatedVectorDrawableCompat are defined in the same XML format as
 * {@link AnimatedVectorDrawable}.
>>>>>>> 3b2b22f1
 * <p/>
 * Here are all the animatable attributes in {@link VectorDrawableCompat}:
 * <table border="2" align="center" cellpadding="5">
 *     <thead>
 *         <tr>
 *             <th>Element Name</th>
 *             <th>Animatable attribute name</th>
 *         </tr>
 *     </thead>
 *     <tr>
 *         <td>&lt;vector&gt;</td>
 *         <td>alpha</td>
 *     </tr>
 *     <tr>
 *         <td rowspan="7">&lt;group&gt;</td>
 *         <td>rotation</td>
 *     </tr>
 *     <tr>
 *         <td>pivotX</td>
 *     </tr>
 *     <tr>
 *         <td>pivotY</td>
 *     </tr>
 *     <tr>
 *         <td>scaleX</td>
 *     </tr>
 *     <tr>
 *         <td>scaleY</td>
 *     </tr>
 *     <tr>
 *         <td>translateX</td>
 *     </tr>
 *     <tr>
 *         <td>translateY</td>
 *     </tr>
 *     <tr>
 *         <td rowspan="8">&lt;path&gt;</td>
 *         <td>fillColor</td>
 *     </tr>
 *     <tr>
<<<<<<< HEAD
=======
 *         <td>pathData</td>
 *     </tr>
 *     <tr>
>>>>>>> 3b2b22f1
 *         <td>strokeColor</td>
 *     </tr>
 *     <tr>
 *         <td>strokeWidth</td>
 *     </tr>
 *     <tr>
 *         <td>strokeAlpha</td>
 *     </tr>
 *     <tr>
 *         <td>fillAlpha</td>
 *     </tr>
 *     <tr>
 *         <td>trimPathStart</td>
 *     </tr>
 *     <tr>
 *         <td>trimPathOffset</td>
 *     </tr>
 * </table>
 * <p/>
 * You can always create a AnimatedVectorDrawableCompat object and use it as a Drawable by the Java
 * API. In order to refer to AnimatedVectorDrawableCompat inside a XML file, you can use
 * app:srcCompat attribute in AppCompat library's ImageButton or ImageView.
 * <p/>
<<<<<<< HEAD
 * Note that the animation in AnimatedVectorDrawableCompat has to be valid and functional based on
 * the SDK version the app will be running on. Before SDK version 21, the animation system didn't
 * support the following features:
=======
 * Note that the animation in AnimatedVectorDrawableCompat now can support the following features:
>>>>>>> 3b2b22f1
 * <ul>
 * <li>Path Morphing (PathType evaluator). This is used for morphing one path into another.</li>
 * <li>Path Interpolation. This is used to defined a flexible interpolator (represented as a path)
 * instead of the system defined ones like LinearInterpolator.</li>
<<<<<<< HEAD
 * <li>Animating 2 values in one ObjectAnimator according to one path's X value and Y value. One
 * usage is moving one object in both X and Y dimensions along an path.</li>
=======
 * </ul>
 * <p/>
 * But not support this one feature yet:
 * <ul>
 * <li>Animating 2 values in one ObjectAnimator according to one path's X value and Y value. One
 * usage is moving one object in both X and Y dimensions along an path.</li> *
>>>>>>> 3b2b22f1
 * </ul>
 */

@SuppressLint("NewApi")
public class AnimatedVectorDrawableCompat extends VectorDrawableCommon
        implements Animatable2Compat {
    private static final String LOGTAG = "AnimatedVDCompat";

    private static final String ANIMATED_VECTOR = "animated-vector";
    private static final String TARGET = "target";

    private static final boolean DBG_ANIMATION_VECTOR_DRAWABLE = false;

    private AnimatedVectorDrawableCompatState mAnimatedVectorState;

    private Context mContext;

    private ArgbEvaluator mArgbEvaluator = null;

    AnimatedVectorDrawableDelegateState mCachedConstantStateDelegate;

    // Use internal listener to support AVDC's callback.
    private Animator.AnimatorListener mAnimatorListener = null;

    // Use an array to keep track of multiple call back associated with one drawable.
    private ArrayList<Animatable2Compat.AnimationCallback> mAnimationCallbacks = null;


    AnimatedVectorDrawableCompat() {
        this(null, null, null);
    }

    private AnimatedVectorDrawableCompat(@Nullable Context context) {
        this(context, null, null);
    }

    private AnimatedVectorDrawableCompat(@Nullable Context context,
            @Nullable AnimatedVectorDrawableCompatState state,
            @Nullable Resources res) {
        mContext = context;
        if (state != null) {
            mAnimatedVectorState = state;
        } else {
            mAnimatedVectorState = new AnimatedVectorDrawableCompatState(context, state, mCallback,
                    res);
        }
    }

    /**
     * mutate() will be effective only if the getConstantState() is returning non-null.
     * Otherwise, it just return the current object without modification.
     */
    @Override
    public Drawable mutate() {
        if (mDelegateDrawable != null) {
            mDelegateDrawable.mutate();
        }
        // For older platforms that there is no delegated drawable, we just return this without
        // any modification here, and the getConstantState() will return null in this case.
        return this;
    }


    /**
     * Create a AnimatedVectorDrawableCompat object.
     *
     * @param context the context for creating the animators.
     * @param resId   the resource ID for AnimatedVectorDrawableCompat object.
     * @return a new AnimatedVectorDrawableCompat or null if parsing error is found.
     */
    @Nullable
    public static AnimatedVectorDrawableCompat create(@NonNull Context context,
            @DrawableRes int resId) {
        if (Build.VERSION.SDK_INT >= 24) {
            final AnimatedVectorDrawableCompat drawable = new AnimatedVectorDrawableCompat(context);
            drawable.mDelegateDrawable = ResourcesCompat.getDrawable(context.getResources(), resId,
                    context.getTheme());
            drawable.mDelegateDrawable.setCallback(drawable.mCallback);
            drawable.mCachedConstantStateDelegate = new AnimatedVectorDrawableDelegateState(
                    drawable.mDelegateDrawable.getConstantState());
            return drawable;
        }
        Resources resources = context.getResources();
        try {
            final XmlPullParser parser = resources.getXml(resId);
            final AttributeSet attrs = Xml.asAttributeSet(parser);
            int type;
            while ((type = parser.next()) != XmlPullParser.START_TAG
                    && type != XmlPullParser.END_DOCUMENT) {
                // Empty loop
            }
            if (type != XmlPullParser.START_TAG) {
                throw new XmlPullParserException("No start tag found");
            }
            return createFromXmlInner(context, context.getResources(), parser, attrs,
                    context.getTheme());
        } catch (XmlPullParserException e) {
            Log.e(LOGTAG, "parser error", e);
        } catch (IOException e) {
            Log.e(LOGTAG, "parser error", e);
        }
        return null;
    }

    /**
     * Create a AnimatedVectorDrawableCompat from inside an XML document using an optional
     * {@link Theme}. Called on a parser positioned at a tag in an XML
     * document, tries to create a Drawable from that tag. Returns {@code null}
     * if the tag is not a valid drawable.
     */
    public static AnimatedVectorDrawableCompat createFromXmlInner(Context context, Resources r,
            XmlPullParser parser, AttributeSet attrs, Theme theme)
            throws XmlPullParserException, IOException {
        final AnimatedVectorDrawableCompat drawable = new AnimatedVectorDrawableCompat(context);
        drawable.inflate(r, parser, attrs, theme);
        return drawable;
    }

    /**
     * {@inheritDoc}
     * <strong>Note</strong> that we don't support constant state when SDK < 24.
     * Make sure you check the return value before using it.
     */
    @Override
    public ConstantState getConstantState() {
        if (mDelegateDrawable != null) {
            return new AnimatedVectorDrawableDelegateState(mDelegateDrawable.getConstantState());
        }
        // We can't support constant state in older platform.
        // We need Context to create the animator, and we can't save the context in the constant
        // state.
        return null;
    }

    @Override
    public int getChangingConfigurations() {
        if (mDelegateDrawable != null) {
            return mDelegateDrawable.getChangingConfigurations();
        }
        return super.getChangingConfigurations() | mAnimatedVectorState.mChangingConfigurations;
    }

    @Override
    public void draw(Canvas canvas) {
        if (mDelegateDrawable != null) {
            mDelegateDrawable.draw(canvas);
            return;
        }
        mAnimatedVectorState.mVectorDrawable.draw(canvas);
        if (mAnimatedVectorState.mAnimatorSet.isStarted()) {
            invalidateSelf();
        }
    }

    @Override
    protected void onBoundsChange(Rect bounds) {
        if (mDelegateDrawable != null) {
            mDelegateDrawable.setBounds(bounds);
            return;
        }
        mAnimatedVectorState.mVectorDrawable.setBounds(bounds);
    }

    @Override
    protected boolean onStateChange(int[] state) {
        if (mDelegateDrawable != null) {
            return mDelegateDrawable.setState(state);
        }
        return mAnimatedVectorState.mVectorDrawable.setState(state);
    }

    @Override
    protected boolean onLevelChange(int level) {
        if (mDelegateDrawable != null) {
            return mDelegateDrawable.setLevel(level);
        }
        return mAnimatedVectorState.mVectorDrawable.setLevel(level);
    }

    @Override
    public int getAlpha() {
        if (mDelegateDrawable != null) {
            return DrawableCompat.getAlpha(mDelegateDrawable);
        }
        return mAnimatedVectorState.mVectorDrawable.getAlpha();
    }

    @Override
    public void setAlpha(int alpha) {
        if (mDelegateDrawable != null) {
            mDelegateDrawable.setAlpha(alpha);
            return;
        }
        mAnimatedVectorState.mVectorDrawable.setAlpha(alpha);
    }

    @Override
    public void setColorFilter(ColorFilter colorFilter) {
        if (mDelegateDrawable != null) {
            mDelegateDrawable.setColorFilter(colorFilter);
            return;
        }
        mAnimatedVectorState.mVectorDrawable.setColorFilter(colorFilter);
    }

    @Override
    public void setTint(int tint) {
        if (mDelegateDrawable != null) {
            DrawableCompat.setTint(mDelegateDrawable, tint);
            return;
        }

        mAnimatedVectorState.mVectorDrawable.setTint(tint);
    }

    @Override
    public void setTintList(ColorStateList tint) {
        if (mDelegateDrawable != null) {
            DrawableCompat.setTintList(mDelegateDrawable, tint);
            return;
        }

        mAnimatedVectorState.mVectorDrawable.setTintList(tint);
    }

    @Override
    public void setTintMode(PorterDuff.Mode tintMode) {
        if (mDelegateDrawable != null) {
            DrawableCompat.setTintMode(mDelegateDrawable, tintMode);
            return;
        }

        mAnimatedVectorState.mVectorDrawable.setTintMode(tintMode);
    }

    @Override
    public boolean setVisible(boolean visible, boolean restart) {
        if (mDelegateDrawable != null) {
            return mDelegateDrawable.setVisible(visible, restart);
        }
        mAnimatedVectorState.mVectorDrawable.setVisible(visible, restart);
        return super.setVisible(visible, restart);
    }

    @Override
    public boolean isStateful() {
        if (mDelegateDrawable != null) {
            return mDelegateDrawable.isStateful();
        }
        return mAnimatedVectorState.mVectorDrawable.isStateful();
    }

    @Override
    public int getOpacity() {
        if (mDelegateDrawable != null) {
            return mDelegateDrawable.getOpacity();
        }
        return mAnimatedVectorState.mVectorDrawable.getOpacity();
    }

    @Override
    public int getIntrinsicWidth() {
        if (mDelegateDrawable != null) {
            return mDelegateDrawable.getIntrinsicWidth();
        }
        return mAnimatedVectorState.mVectorDrawable.getIntrinsicWidth();
    }

    @Override
    public int getIntrinsicHeight() {
        if (mDelegateDrawable != null) {
            return mDelegateDrawable.getIntrinsicHeight();
        }
        return mAnimatedVectorState.mVectorDrawable.getIntrinsicHeight();
    }

    @Override
    public boolean isAutoMirrored() {
        if (mDelegateDrawable != null) {
            return DrawableCompat.isAutoMirrored(mDelegateDrawable);
        }
        return mAnimatedVectorState.mVectorDrawable.isAutoMirrored();
    }

    @Override
    public void setAutoMirrored(boolean mirrored) {
        if (mDelegateDrawable != null) {
            mDelegateDrawable.setAutoMirrored(mirrored);
            return;
        }
        mAnimatedVectorState.mVectorDrawable.setAutoMirrored(mirrored);
    }

    @Override
    public void inflate(Resources res, XmlPullParser parser, AttributeSet attrs, Theme theme)
            throws XmlPullParserException, IOException {
        if (mDelegateDrawable != null) {
            DrawableCompat.inflate(mDelegateDrawable, res, parser, attrs, theme);
            return;
        }
        int eventType = parser.getEventType();
        final int innerDepth = parser.getDepth() + 1;

        // Parse everything until the end of the animated-vector element.
        while (eventType != XmlPullParser.END_DOCUMENT
                && (parser.getDepth() >= innerDepth || eventType != XmlPullParser.END_TAG)) {
            if (eventType == XmlPullParser.START_TAG) {
                final String tagName = parser.getName();
                if (DBG_ANIMATION_VECTOR_DRAWABLE) {
                    Log.v(LOGTAG, "tagName is " + tagName);
                }
                if (ANIMATED_VECTOR.equals(tagName)) {
                    final TypedArray a =
                            TypedArrayUtils.obtainAttributes(res, theme, attrs,
                                    AndroidResources.STYLEABLE_ANIMATED_VECTOR_DRAWABLE);

                    int drawableRes = a.getResourceId(
                            AndroidResources.STYLEABLE_ANIMATED_VECTOR_DRAWABLE_DRAWABLE, 0);
                    if (DBG_ANIMATION_VECTOR_DRAWABLE) {
                        Log.v(LOGTAG, "drawableRes is " + drawableRes);
                    }
                    if (drawableRes != 0) {
                        VectorDrawableCompat vectorDrawable = VectorDrawableCompat.create(res,
                                drawableRes, theme);
                        vectorDrawable.setAllowCaching(false);
                        vectorDrawable.setCallback(mCallback);
                        if (mAnimatedVectorState.mVectorDrawable != null) {
                            mAnimatedVectorState.mVectorDrawable.setCallback(null);
                        }
                        mAnimatedVectorState.mVectorDrawable = vectorDrawable;
                    }
                    a.recycle();
                } else if (TARGET.equals(tagName)) {
                    final TypedArray a =
                            res.obtainAttributes(attrs,
                                    AndroidResources.STYLEABLE_ANIMATED_VECTOR_DRAWABLE_TARGET);
                    final String target = a.getString(
                            AndroidResources.STYLEABLE_ANIMATED_VECTOR_DRAWABLE_TARGET_NAME);

                    int id = a.getResourceId(
                            AndroidResources.STYLEABLE_ANIMATED_VECTOR_DRAWABLE_TARGET_ANIMATION,
                            0);
                    if (id != 0) {
                        if (mContext != null) {
                            // There are some important features (like path morphing), added into
                            // Animator code to support AVD at API 21.
                            Animator objectAnimator = AnimatorInflaterCompat.loadAnimator(
                                    mContext, id);
                            setupAnimatorsForTarget(target, objectAnimator);
                        } else {
                            a.recycle();
                            throw new IllegalStateException("Context can't be null when inflating" +
                                    " animators");
                        }
                    }
                    a.recycle();
                }
            }
            eventType = parser.next();
        }

        mAnimatedVectorState.setupAnimatorSet();
    }

    @Override
    public void inflate(Resources res, XmlPullParser parser, AttributeSet attrs)
            throws XmlPullParserException, IOException {
        inflate(res, parser, attrs, null);
    }

    @Override
    public void applyTheme(Theme t) {
        if (mDelegateDrawable != null) {
            DrawableCompat.applyTheme(mDelegateDrawable, t);
            return;
        }
        // TODO: support theming in older platform.
        return;
    }

    @Override
    public boolean canApplyTheme() {
        if (mDelegateDrawable != null) {
            return DrawableCompat.canApplyTheme(mDelegateDrawable);
        }
        // TODO: support theming in older platform.
        return false;
    }

    /**
     * Constant state for delegating the creating drawable job.
     * Instead of creating a VectorDrawable, create a VectorDrawableCompat instance which contains
     * a delegated VectorDrawable instance.
     */
    private static class AnimatedVectorDrawableDelegateState extends ConstantState {
        private final ConstantState mDelegateState;

        public AnimatedVectorDrawableDelegateState(ConstantState state) {
            mDelegateState = state;
        }

        @Override
        public Drawable newDrawable() {
            AnimatedVectorDrawableCompat drawableCompat =
                    new AnimatedVectorDrawableCompat();
            drawableCompat.mDelegateDrawable = mDelegateState.newDrawable();
            drawableCompat.mDelegateDrawable.setCallback(drawableCompat.mCallback);
            return drawableCompat;
        }

        @Override
        public Drawable newDrawable(Resources res) {
            AnimatedVectorDrawableCompat drawableCompat =
                    new AnimatedVectorDrawableCompat();
            drawableCompat.mDelegateDrawable = mDelegateState.newDrawable(res);
            drawableCompat.mDelegateDrawable.setCallback(drawableCompat.mCallback);
            return drawableCompat;
        }

        @Override
        public Drawable newDrawable(Resources res, Theme theme) {
            AnimatedVectorDrawableCompat drawableCompat =
                    new AnimatedVectorDrawableCompat();
            drawableCompat.mDelegateDrawable = mDelegateState.newDrawable(res, theme);
            drawableCompat.mDelegateDrawable.setCallback(drawableCompat.mCallback);
            return drawableCompat;
        }

        @Override
        public boolean canApplyTheme() {
            return mDelegateState.canApplyTheme();
        }

        @Override
        public int getChangingConfigurations() {
            return mDelegateState.getChangingConfigurations();
        }
    }

    private static class AnimatedVectorDrawableCompatState extends ConstantState {
        int mChangingConfigurations;
        VectorDrawableCompat mVectorDrawable;
        // Combining the array of Animators into a single AnimatorSet to hook up listener easier.
        AnimatorSet mAnimatorSet;
        private ArrayList<Animator> mAnimators;
        ArrayMap<Animator, String> mTargetNameMap;

        public AnimatedVectorDrawableCompatState(Context context,
                AnimatedVectorDrawableCompatState copy, Callback owner, Resources res) {
            if (copy != null) {
                mChangingConfigurations = copy.mChangingConfigurations;
                if (copy.mVectorDrawable != null) {
                    final ConstantState cs = copy.mVectorDrawable.getConstantState();
                    if (res != null) {
                        mVectorDrawable = (VectorDrawableCompat) cs.newDrawable(res);
                    } else {
                        mVectorDrawable = (VectorDrawableCompat) cs.newDrawable();
                    }
                    mVectorDrawable = (VectorDrawableCompat) mVectorDrawable.mutate();
                    mVectorDrawable.setCallback(owner);
                    mVectorDrawable.setBounds(copy.mVectorDrawable.getBounds());
                    mVectorDrawable.setAllowCaching(false);
                }
                if (copy.mAnimators != null) {
                    final int numAnimators = copy.mAnimators.size();
                    mAnimators = new ArrayList<Animator>(numAnimators);
                    mTargetNameMap = new ArrayMap<Animator, String>(numAnimators);
                    for (int i = 0; i < numAnimators; ++i) {
                        Animator anim = copy.mAnimators.get(i);
                        Animator animClone = anim.clone();
                        String targetName = copy.mTargetNameMap.get(anim);
                        Object targetObject = mVectorDrawable.getTargetByName(targetName);
                        animClone.setTarget(targetObject);
                        mAnimators.add(animClone);
                        mTargetNameMap.put(animClone, targetName);
                    }
                    setupAnimatorSet();
                }
            }
        }

        @Override
        public Drawable newDrawable() {
            throw new IllegalStateException("No constant state support for SDK < 24.");
        }

        @Override
        public Drawable newDrawable(Resources res) {
            throw new IllegalStateException("No constant state support for SDK < 24.");
        }

        @Override
        public int getChangingConfigurations() {
            return mChangingConfigurations;
        }

        public void setupAnimatorSet() {
            if (mAnimatorSet == null) {
                mAnimatorSet = new AnimatorSet();
            }
            mAnimatorSet.playTogether(mAnimators);
        }
    }

    /**
     * Utility function to fix color interpolation prior to Lollipop. Without this fix, colors
     * are evaluated as raw integers instead of as colors, which leads to artifacts during
     * fillColor animations.
     */
    private void setupColorAnimator(Animator animator) {
        if (animator instanceof AnimatorSet) {
            List<Animator> childAnimators = ((AnimatorSet) animator).getChildAnimations();
            if (childAnimators != null) {
                for (int i = 0; i < childAnimators.size(); ++i) {
                    setupColorAnimator(childAnimators.get(i));
                }
            }
        }
        if (animator instanceof ObjectAnimator) {
            ObjectAnimator objectAnim = (ObjectAnimator) animator;
            final String propertyName = objectAnim.getPropertyName();
            if ("fillColor".equals(propertyName) || "strokeColor".equals(propertyName)) {
                if (mArgbEvaluator == null) {
                    mArgbEvaluator = new ArgbEvaluator();
                }
                objectAnim.setEvaluator(mArgbEvaluator);
            }
        }
    }

    private void setupAnimatorsForTarget(String name, Animator animator) {
        Object target = mAnimatedVectorState.mVectorDrawable.getTargetByName(name);
        animator.setTarget(target);
        if (Build.VERSION.SDK_INT < Build.VERSION_CODES.LOLLIPOP) {
            setupColorAnimator(animator);
        }
        if (mAnimatedVectorState.mAnimators == null) {
            mAnimatedVectorState.mAnimators = new ArrayList<Animator>();
            mAnimatedVectorState.mTargetNameMap = new ArrayMap<Animator, String>();
        }
        mAnimatedVectorState.mAnimators.add(animator);
        mAnimatedVectorState.mTargetNameMap.put(animator, name);
        if (DBG_ANIMATION_VECTOR_DRAWABLE) {
            Log.v(LOGTAG, "add animator  for target " + name + " " + animator);
        }
    }

    @Override
    public boolean isRunning() {
        if (mDelegateDrawable != null) {
            return ((AnimatedVectorDrawable) mDelegateDrawable).isRunning();
        }
        return mAnimatedVectorState.mAnimatorSet.isRunning();
    }

    @Override
    public void start() {
        if (mDelegateDrawable != null) {
            ((AnimatedVectorDrawable) mDelegateDrawable).start();
            return;
        }
        // If any one of the animator has not ended, do nothing.
        if (mAnimatedVectorState.mAnimatorSet.isStarted()) {
            return;
        }
        // Otherwise, kick off animatorSet.
        mAnimatedVectorState.mAnimatorSet.start();
        invalidateSelf();
    }

    @Override
    public void stop() {
        if (mDelegateDrawable != null) {
            ((AnimatedVectorDrawable) mDelegateDrawable).stop();
            return;
        }
        mAnimatedVectorState.mAnimatorSet.end();
    }

    final Callback mCallback = new Callback() {
        @Override
        public void invalidateDrawable(Drawable who) {
            invalidateSelf();
        }

        @Override
        public void scheduleDrawable(Drawable who, Runnable what, long when) {
            scheduleSelf(what, when);
        }

        @Override
        public void unscheduleDrawable(Drawable who, Runnable what) {
            unscheduleSelf(what);
        }
    };

    /**
     * A helper function to unregister the Animatable2Compat callback from the platform's
     * Animatable2 callback, while keeping the internal array of callback up to date.
     */
    private static boolean unregisterPlatformCallback(AnimatedVectorDrawable dr,
            Animatable2Compat.AnimationCallback callback) {
        return dr.unregisterAnimationCallback(callback.getPlatformCallback());
    }

    @Override
    public void registerAnimationCallback(@NonNull Animatable2Compat.AnimationCallback
            callback) {
        if (mDelegateDrawable != null) {
            registerPlatformCallback((AnimatedVectorDrawable) mDelegateDrawable, callback);
            return;
        }

        if (callback == null) {
            return;
        }

        // Add listener accordingly.
        if (mAnimationCallbacks == null) {
            mAnimationCallbacks = new ArrayList<>();
        }

        if (mAnimationCallbacks.contains(callback)) {
            // If this call back is already in, then don't need to append another copy.
            return;
        }

        mAnimationCallbacks.add(callback);

        if (mAnimatorListener == null) {
            // Create a animator listener and trigger the callback events when listener is
            // triggered.
            mAnimatorListener = new AnimatorListenerAdapter() {
                @Override
                public void onAnimationStart(Animator animation) {
                    ArrayList<Animatable2Compat.AnimationCallback> tmpCallbacks =
                            new ArrayList<>(mAnimationCallbacks);
                    int size = tmpCallbacks.size();
                    for (int i = 0; i < size; i++) {
                        tmpCallbacks.get(i).onAnimationStart(AnimatedVectorDrawableCompat.this);
                    }
                }

                @Override
                public void onAnimationEnd(Animator animation) {
                    ArrayList<Animatable2Compat.AnimationCallback> tmpCallbacks =
                            new ArrayList<>(mAnimationCallbacks);
                    int size = tmpCallbacks.size();
                    for (int i = 0; i < size; i++) {
                        tmpCallbacks.get(i).onAnimationEnd(AnimatedVectorDrawableCompat.this);
                    }
                }
            };
        }
        mAnimatedVectorState.mAnimatorSet.addListener(mAnimatorListener);
    }

    /**
     * A helper function to register the Animatable2Compat callback on the platform's Animatable2
     * callback.
     */
    private static void registerPlatformCallback(@NonNull AnimatedVectorDrawable avd,
            @NonNull final Animatable2Compat.AnimationCallback callback) {
        avd.registerAnimationCallback(callback.getPlatformCallback());
    }

    /**
     * A helper function to clean up the animator listener in the mAnimatorSet.
     */
    private void removeAnimatorSetListener() {
        if (mAnimatorListener != null) {
            mAnimatedVectorState.mAnimatorSet.removeListener(mAnimatorListener);
            mAnimatorListener = null;
        }
    }

    @Override
    public boolean unregisterAnimationCallback(
            @NonNull Animatable2Compat.AnimationCallback callback) {
        if (mDelegateDrawable != null) {
            unregisterPlatformCallback((AnimatedVectorDrawable) mDelegateDrawable, callback);
        }

        if (mAnimationCallbacks == null || callback == null) {
            // Nothing to be removed.
            return false;
        }
        boolean removed = mAnimationCallbacks.remove(callback);

        //  When the last call back unregistered, remove the listener accordingly.
        if (mAnimationCallbacks.size() == 0) {
            removeAnimatorSetListener();
        }
        return removed;
    }

    @Override
    public void clearAnimationCallbacks() {
        if (mDelegateDrawable != null) {
            ((AnimatedVectorDrawable) mDelegateDrawable).clearAnimationCallbacks();
            return;
        }
        removeAnimatorSetListener();
        if (mAnimationCallbacks == null) {
            return;
        }

        mAnimationCallbacks.clear();
    }

    /**
     * Utility function to register callback to Drawable, when the drawable is created from XML and
     * referred in Java code, e.g: ImageView.getDrawable().
     * From API 24 on, the drawable is treated as an AnimatedVectorDrawable.
     * Otherwise, it is treated as AnimatedVectorDrawableCompat.
     */
    public static void registerAnimationCallback(Drawable dr,
            Animatable2Compat.AnimationCallback callback) {
        if (dr == null || callback == null) {
            return;
        }
        if (!(dr instanceof Animatable)) {
            return;
        }

        if (Build.VERSION.SDK_INT >= 24) {
            registerPlatformCallback((AnimatedVectorDrawable) dr, callback);
        } else {
            ((AnimatedVectorDrawableCompat) dr).registerAnimationCallback(callback);
        }
    }

    /**
     * Utility function to unregister animation callback from Drawable, when the drawable is
     * created from XML and referred in Java code, e.g: ImageView.getDrawable().
     * From API 24 on, the drawable is treated as an AnimatedVectorDrawable.
     * Otherwise, it is treated as AnimatedVectorDrawableCompat.
     */
    public static boolean unregisterAnimationCallback(Drawable dr,
            Animatable2Compat.AnimationCallback callback) {
        if (dr == null || callback == null) {
            return false;
        }
        if (!(dr instanceof Animatable)) {
            return false;
        }

        if (Build.VERSION.SDK_INT >= 24) {
            return unregisterPlatformCallback((AnimatedVectorDrawable) dr, callback);
        } else {
            return ((AnimatedVectorDrawableCompat) dr).unregisterAnimationCallback(callback);
        }
    }

    /**
     * Utility function to clear animation callbacks from Drawable, when the drawable is
     * created from XML and referred in Java code, e.g: ImageView.getDrawable().
     * From API 24 on, the drawable is treated as an AnimatedVectorDrawable.
     * Otherwise, it is treated as AnimatedVectorDrawableCompat.
     */
    public static void clearAnimationCallbacks(Drawable dr) {
        if (dr == null || !(dr instanceof Animatable)) {
            return;
        }
        if (Build.VERSION.SDK_INT >= 24) {
            ((AnimatedVectorDrawable) dr).clearAnimationCallbacks();
        } else {
            ((AnimatedVectorDrawableCompat) dr).clearAnimationCallbacks();
        }

    }
}<|MERGE_RESOLUTION|>--- conflicted
+++ resolved
@@ -57,12 +57,8 @@
  * {@link android.animation.AnimatorSet} to animate the properties of a
  * {@link VectorDrawableCompat} to create an animated drawable.
  * <p/>
-<<<<<<< HEAD
- * AnimatedVectorDrawableCompat are defined in the same XML format as {@link AnimatedVectorDrawable}.
-=======
  * AnimatedVectorDrawableCompat are defined in the same XML format as
  * {@link AnimatedVectorDrawable}.
->>>>>>> 3b2b22f1
  * <p/>
  * Here are all the animatable attributes in {@link VectorDrawableCompat}:
  * <table border="2" align="center" cellpadding="5">
@@ -103,12 +99,9 @@
  *         <td>fillColor</td>
  *     </tr>
  *     <tr>
-<<<<<<< HEAD
-=======
  *         <td>pathData</td>
  *     </tr>
  *     <tr>
->>>>>>> 3b2b22f1
  *         <td>strokeColor</td>
  *     </tr>
  *     <tr>
@@ -132,28 +125,17 @@
  * API. In order to refer to AnimatedVectorDrawableCompat inside a XML file, you can use
  * app:srcCompat attribute in AppCompat library's ImageButton or ImageView.
  * <p/>
-<<<<<<< HEAD
- * Note that the animation in AnimatedVectorDrawableCompat has to be valid and functional based on
- * the SDK version the app will be running on. Before SDK version 21, the animation system didn't
- * support the following features:
-=======
  * Note that the animation in AnimatedVectorDrawableCompat now can support the following features:
->>>>>>> 3b2b22f1
  * <ul>
  * <li>Path Morphing (PathType evaluator). This is used for morphing one path into another.</li>
  * <li>Path Interpolation. This is used to defined a flexible interpolator (represented as a path)
  * instead of the system defined ones like LinearInterpolator.</li>
-<<<<<<< HEAD
- * <li>Animating 2 values in one ObjectAnimator according to one path's X value and Y value. One
- * usage is moving one object in both X and Y dimensions along an path.</li>
-=======
  * </ul>
  * <p/>
  * But not support this one feature yet:
  * <ul>
  * <li>Animating 2 values in one ObjectAnimator according to one path's X value and Y value. One
  * usage is moving one object in both X and Y dimensions along an path.</li> *
->>>>>>> 3b2b22f1
  * </ul>
  */
 
