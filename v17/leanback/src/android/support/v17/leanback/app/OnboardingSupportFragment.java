--- conflicted
+++ resolved
@@ -477,7 +477,6 @@
                 R.animator.lb_onboarding_page_indicator_enter);
         animator.setTarget(getPageCount() <= 1 ? mStartButton : mPageIndicator);
         animators.add(animator);
-<<<<<<< HEAD
 
         animator = onCreateTitleAnimator();
         if (animator != null) {
@@ -493,24 +492,6 @@
             animators.add(animator);
         }
 
-=======
-        // Header title
-        View view = getView().findViewById(R.id.title);
-        view.setAlpha(0);
-        animator = AnimatorInflater.loadAnimator(context,
-                R.animator.lb_onboarding_title_enter);
-        animator.setStartDelay(START_DELAY_TITLE_MS);
-        animator.setTarget(view);
-        animators.add(animator);
-        // Header description
-        view = getView().findViewById(R.id.description);
-        view.setAlpha(0);
-        animator = AnimatorInflater.loadAnimator(context,
-                R.animator.lb_onboarding_description_enter);
-        animator.setStartDelay(START_DELAY_DESCRIPTION_MS);
-        animator.setTarget(view);
-        animators.add(animator);
->>>>>>> 2452cde3
         // Customized animation by the inherited class.
         Animator customAnimator = onCreateEnterAnimation();
         if (customAnimator != null) {
@@ -533,7 +514,7 @@
      * default fade and slide animation. Returning null will disable the animation.
      */
     protected Animator onCreateDescriptionAnimator() {
-        return AnimatorInflater.loadAnimator(getActivity(),
+        return AnimatorInflater.loadAnimator(getContext(),
                 R.animator.lb_onboarding_description_enter);
     }
 
@@ -542,7 +523,7 @@
      * default fade and slide animation. Returning null will disable the animation.
      */
     protected Animator onCreateTitleAnimator() {
-        return AnimatorInflater.loadAnimator(getActivity(),
+        return AnimatorInflater.loadAnimator(getContext(),
                 R.animator.lb_onboarding_title_enter);
     }
 
